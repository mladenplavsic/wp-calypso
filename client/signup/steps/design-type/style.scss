--- conflicted
+++ resolved
@@ -34,28 +34,6 @@
 
 	&.is-card-link {
 		padding: 0;
-<<<<<<< HEAD
-	}
-
-	.card__link-indicator {
-		display: none;
-	}
-
-	@at-root #{&}-image {
-		display: block;
-		position: relative;
-		width: 100%;
-		padding-top: 90%;
-		svg {
-			position: absolute;
-			top: 9%;
-			left: 8%;
-			width: 90%;
-		}
-	}
-}
-=======
->>>>>>> e3181e89
 
 		@include breakpoint( "<480px" ) {
 			padding-right: 48px;
@@ -72,14 +50,14 @@
 
 	@at-root #{&}-image {
 		display: block;
+		position: relative;
 		width: 100%;
-		@include breakpoint( "<480px" ) {
-			display: none;
-		}
-
+		padding-top: 90%;
 		svg {
-			display: block;
-			width: 100%;
+			position: absolute;
+			top: 9%;
+			left: 8%;
+			width: 90%;
 		}
 	}
 
