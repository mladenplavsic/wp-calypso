--- conflicted
+++ resolved
@@ -1,13 +1,10 @@
 /**
-<<<<<<< HEAD
  * External dependencies
  */
 import isEmpty from 'lodash/isEmpty';
 import { combineReducers } from 'redux';
 
 /**
-=======
->>>>>>> cc44b448
  * Internal dependencies
  */
 import {
