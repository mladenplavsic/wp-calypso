--- conflicted
+++ resolved
@@ -43,7 +43,6 @@
 		defaultVariation: 'disabled',
 		allowExistingUsers: false
 	},
-<<<<<<< HEAD
 	domainSuggestionNudgeLabels: {
 		datestamp: '20170327',
 		variations: {
@@ -52,8 +51,7 @@
 		},
 		defaultVariation: 'original',
 		allowExistingUsers: false
-=======
-
+	},
 	jetpackNewDescriptions: {
 		datestamp: '20170327',
 		variations: {
@@ -62,6 +60,5 @@
 		},
 		defaultVariation: 'showOld',
 		allowExistingUsers: true
->>>>>>> c3ff92e9
 	},
 };