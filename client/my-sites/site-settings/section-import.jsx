/**
 * External dependencies
 */
import React, { Component, PropTypes } from 'react';
import { connect } from 'react-redux';
import { localize } from 'i18n-calypso';
import config from 'config';

/**
 * Internal dependencies
 */
import CompactCard from 'components/card/compact';
import EmptyContent from 'components/empty-content';
import ImporterStore, { getState as getImporterState } from 'lib/importer/store';
import Interval, { EVERY_FIVE_SECONDS } from 'lib/interval';
import WordPressImporter from 'my-sites/importer/importer-wordpress';
import MediumImporter from 'my-sites/importer/importer-medium';
import { fetchState } from 'lib/importer/actions';
import { appStates, WORDPRESS, MEDIUM } from 'state/imports/constants';
import EmailVerificationGate from 'components/email-verification/email-verification-gate';
import { getSelectedSite, getSelectedSiteSlug } from 'state/ui/selectors';
import Main from 'components/main';
import HeaderCake from 'components/header-cake';

class SiteSettingsImport extends Component {
	static propTypes = {
		site: PropTypes.object,
	}

	state = getImporterState();

	componentDidMount() {
		ImporterStore.on( 'change', this.updateState );
	}

	componentWillUnmount() {
		ImporterStore.off( 'change', this.updateState );
	}

	/**
	 * Finds the import status objects for a
	 * particular type of importer
	 *
	 * @param {enum} type ImportConstants.IMPORT_TYPE_*
	 * @returns {Array<Object>} ImportStatus objects
	 */
	getImports( type ) {
		const { api: { isHydrated }, importers } = this.state;
		const { site } = this.props;
		const { slug, title } = site;
		const siteTitle = title.length ? title : slug;

		if ( ! isHydrated ) {
			return [ { importerState: appStates.DISABLED, type, siteTitle } ];
		}

		const status = Object.keys( importers )
			.map( id => importers[ id ] )
			.filter( importer => site.ID === importer.site.ID )
			.filter( importer => type === importer.type );

		if ( 0 === status.length ) {
			return [ { importerState: appStates.INACTIVE, type, siteTitle } ];
		}

		return status.map( item => Object.assign( {}, item, { site, siteTitle } ) );
	}

	updateFromAPI = () => {
		fetchState( this.props.site.ID );
	}

	updateState = () => {
		this.setState( getImporterState() );
	}

	render() {
		const { site, siteSlug, translate } = this.props;
		if ( ! site ) {
			return null;
		}

		const { jetpack: isJetpack, options: { admin_url: adminUrl }, slug, title: siteTitle } = site;
		const title = siteTitle.length ? siteTitle : slug;
		const description = translate(
			'Import another site\'s content into ' +
			'{{strong}}%(title)s{{/strong}}. Once you start an ' +
			'import, come back here to check on the progress. ' +
			'Check out our {{a}}import guide{{/a}} ' +
			'if you need more help.', {
				args: { title },
				components: {
					a: <a href="https://support.wordpress.com/import/" />,
					strong: <strong />
				}
			}
		);

<<<<<<< HEAD
		if ( isJetpack ) {
			return (
				<EmptyContent
					illustration="/calypso/images/illustrations/illustration-jetpack.svg"
=======
		return (
			<Main>
				<HeaderCake backHref={ '/settings/general/' + siteSlug }>
					<h1>{ translate( 'Import' ) }</h1>
				</HeaderCake>
				{ isJetpack && <EmptyContent
					illustration="/calypso/images/drake/drake-jetpack.svg"
>>>>>>> 0a86f654
					title={ translate( 'Want to import into your site?' ) }
					line={ translate( 'Visit your site\'s wp-admin for all your import and export needs.' ) }
					action={ translate( 'Import into %(title)s', { args: { title } } ) }
					actionURL={ adminUrl + 'import.php' }
					actionTarget="_blank"
				/> }
				{ ! isJetpack && <EmailVerificationGate>
					<Interval onTick={ this.updateFromAPI } period={ EVERY_FIVE_SECONDS } />
					<CompactCard>
						<header>
							<h1 className="site-settings__importer-section-title importer__section-title">
								{ translate( 'Import Another Site' ) }
							</h1>
							<p className="importer__section-description">{ description }</p>
						</header>
					</CompactCard>

					{ this.getImports( WORDPRESS ).map( ( importerStatus, key ) =>
						<WordPressImporter { ...{ key, site, importerStatus } } /> ) }

					{ config.isEnabled( 'manage/import/medium' ) &&
						this.getImports( MEDIUM ).map( ( importerStatus, key ) =>
							<MediumImporter { ...{ key, site, importerStatus } } /> ) }

					<CompactCard href={ adminUrl + 'import.php' } target="_blank" rel="noopener noreferrer">
						{ translate( 'Other importers' ) }
					</CompactCard>
				</EmailVerificationGate> }
			</Main>
		);
	}
}

export default connect(
	( state ) => ( {
		site: getSelectedSite( state ),
		siteSlug: getSelectedSiteSlug( state ),
	} )
)( localize( SiteSettingsImport ) );<|MERGE_RESOLUTION|>--- conflicted
+++ resolved
@@ -96,20 +96,13 @@
 			}
 		);
 
-<<<<<<< HEAD
-		if ( isJetpack ) {
-			return (
-				<EmptyContent
-					illustration="/calypso/images/illustrations/illustration-jetpack.svg"
-=======
 		return (
 			<Main>
 				<HeaderCake backHref={ '/settings/general/' + siteSlug }>
 					<h1>{ translate( 'Import' ) }</h1>
 				</HeaderCake>
 				{ isJetpack && <EmptyContent
-					illustration="/calypso/images/drake/drake-jetpack.svg"
->>>>>>> 0a86f654
+					illustration="/calypso/images/illustrations/illustration-jetpack.svg"
 					title={ translate( 'Want to import into your site?' ) }
 					line={ translate( 'Visit your site\'s wp-admin for all your import and export needs.' ) }
 					action={ translate( 'Import into %(title)s', { args: { title } } ) }
