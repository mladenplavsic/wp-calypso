/**
 * External dependencies
 */
import React from 'react';
import { localize } from 'i18n-calypso';

/**
 * Internal dependencies
 */
import analyticsMixin from 'lib/mixins/analytics';
import Card from 'components/card/compact';
import Header from './card/header';
import Property from './card/property';
import SubscriptionSettings from './card/subscription-settings';
import VerticalNav from 'components/vertical-nav';
import VerticalNavItem from 'components/vertical-nav/item';
import DnsSetupInfo from 'my-sites/upgrades/domain-management/dns-setup-info';
import DomainWarnings from 'my-sites/upgrades/components/domain-warnings';
import paths from 'my-sites/upgrades/paths';

const MappedDomain = React.createClass( {
	mixins: [ analyticsMixin( 'domainManagement', 'edit' ) ],

	getAutoRenewalOrExpirationDate() {
		const { domain, translate } = this.props;

		if ( domain.isAutoRenewing ) {
			return (
				<Property label={ translate( 'Mapping renews on' ) }>
					{ domain.autoRenewalMoment.format( 'LL' ) }
				</Property>
			);
		}

		const expirationMessage = domain.expirationMoment && domain.expirationMoment.format( 'LL' ) ||
			<em>{ translate( 'Never Expires', { context: 'Expiration detail for a mapped domain' } ) }</em>;

		return (
			<Property label={ translate( 'Mapping expires on' ) }>
				{ expirationMessage }
			</Property>
		);
	},

	handlePaymentSettingsClick() {
		this.recordEvent( 'paymentSettingsClick', this.props.domain );
	},

	domainWarnings() {
		return <DomainWarnings
			domain={ this.props.domain }
			selectedSite={ this.props.selectedSite }
			ruleWhiteList={ [ 'wrongNSMappedDomains' ] } />;
	},

<<<<<<< HEAD
	dnsSetupInfo() {=======
=======
	dnsSetupInfo() {
>>>>>>> cefa54a6
		return ( ! this.props.domain.pointsToWpcom &&
			<div className="edit__dns-setup-info-card">
				<Card>
					<DnsSetupInfo domain={ this.props.domain } />
				</Card>
			</div>
		);
	},

	render() {
		return (
			<div>
				{ this.domainWarnings() }
				{ this.getDomainDetailsCard() }
				{ this.dnsSetupInfo() }
				{ this.getVerticalNav() }
			</div>
		);
	},

	getDomainDetailsCard() {
		return (
			<div className="edit__domain-details-card">
				<Header { ...this.props } />

				<Card>
					<Property label={ this.props.translate( 'Type', { context: 'A type of domain.' } ) }>
						{ this.props.translate( 'Mapped Domain' ) }
					</Property>

					{ this.getAutoRenewalOrExpirationDate() }

					<SubscriptionSettings
						onClick={ this.handlePaymentSettingsClick } />
				</Card>
			</div>
		);
	},

	getVerticalNav() {
		return (
			<VerticalNav>
				{ this.emailNavItem() }
				{ this.dnsRecordsNavItem() }
			</VerticalNav>
		);
	},

	emailNavItem() {
		const path = paths.domainManagementEmail(
			this.props.selectedSite.slug,
			this.props.domain.name
		);

		return (
			<VerticalNavItem path={ path }>
				{ this.props.translate( 'Email' ) }
			</VerticalNavItem>
		);
	},

	dnsRecordsNavItem() {
		const path = paths.domainManagementDns(
			this.props.selectedSite.slug,
			this.props.domain.name
		);

		return (
			<VerticalNavItem path={ path }>
				{ this.props.translate( 'DNS Records' ) }
			</VerticalNavItem>
		);
	}
} );

export { MappedDomain };
export default localize( MappedDomain );<|MERGE_RESOLUTION|>--- conflicted
+++ resolved
@@ -53,11 +53,7 @@
 			ruleWhiteList={ [ 'wrongNSMappedDomains' ] } />;
 	},
 
-<<<<<<< HEAD
-	dnsSetupInfo() {=======
-=======
 	dnsSetupInfo() {
->>>>>>> cefa54a6
 		return ( ! this.props.domain.pointsToWpcom &&
 			<div className="edit__dns-setup-info-card">
 				<Card>
