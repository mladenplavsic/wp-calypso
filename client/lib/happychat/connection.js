/**
 * External dependencies
 */
import IO from 'socket.io-client';
import { EventEmitter } from 'events';
import config from 'config';
import { v4 as uuid } from 'uuid';

/*
 * Happychat client connection for Socket.IO
 */
const debug = require( 'debug' )( 'calypso:happychat:connection' );

class Connection extends EventEmitter {

	open( signer_user_id, jwt, locale, groups ) {
		if ( ! this.openSocket ) {
			this.openSocket = new Promise( resolve => {
				const url = config( 'happychat_url' );
				const socket = new IO( url );
				socket
					.once( 'connect', () => debug( 'connected' ) )
					.on( 'init', () => {
						this.emit( 'connected' );
						resolve( socket );
					} )
					.on( 'token', handler => {
						handler( { signer_user_id, jwt, locale, groups } );
					} )
					.on( 'unauthorized', () => {
						socket.close();
						debug( 'not authorized' );
					} )
					.on( 'disconnect', reason => this.emit( 'disconnect', reason ) )
					.on( 'reconnecting', () => this.emit( 'reconnecting' ) )
					// Received a chat message
					.on( 'message', message => this.emit( 'message', message ) )
					// Received chat status new/assigning/assigned/missed/pending/abandoned
					.on( 'status', status => this.emit( 'status', status ) )
					// If happychat is currently accepting chats
					.on( 'accept', accept => this.emit( 'accept', accept ) );
			} );
		} else {
			debug( 'socket already initiaized' );
		}
		return this.openSocket;
	}

	typing( message ) {
		this.openSocket
		.then(
			socket => socket.emit( 'typing', { message } ),
			e => debug( 'failed to send typing', e )
		);
	}

	notTyping() {
		this.openSocket
		.then(
			socket => socket.emit( 'typing', false ),
			e => debug( 'failed to send typing', e )
		);
	}

	send( message ) {
		this.openSocket.then(
			socket => socket.emit( 'message', { text: message, id: uuid() } ),
			e => debug( 'failed to send message', e )
		);
	}

	sendEvent( message ) {
		this.openSocket.then(
			socket => socket.emit( 'message', {
				text: message,
				id: uuid(),
				type: 'customer-event',
				meta: { forOperator: true, event_type: 'customer-event' }
			} ),
			e => debug( 'failed to send message', e )
		);
	}

<<<<<<< HEAD

	/**
	 * Update chat preferences (locale and groups)
	 * @param {string} locale representing the user selected locale
	 * @param {array} groups of string happychat groups (wp.com, jpop) based on the site selected
	 */
	preferences( locale, groups ) {
		this.openSocket.then(
			socket => socket.emit( 'preferences', { locale, groups } ),
			e => debug( 'failed to send preferences', e )
		);
	}
  
	// This is a temporary measure — we want to start sending some events that are
	// picked up by the staged HUD but not by the production HUD. The only way to do this
	// now is to send a different event type, and make the staging HUD render this event.
	// Once the HUD side ships to production, we should delete this function and just use
	// sendEvent for event messages.
	sendStagingEvent( message ) {
		this.openSocket.then(
			socket => socket.emit( 'message', {
				text: message,
				id: uuid(),
				type: 'customer-event-staging',
				meta: { forOperator: true, event_type: 'customer-event-staging' }
			} ),
			e => debug( 'failed to send message', e )
		);
	}

=======
>>>>>>> b564f310
	sendLog( message ) {
		this.openSocket.then(
			socket => socket.emit( 'message', {
				text: message,
				id: uuid(),
				type: 'log',
				meta: { forOperator: true, event_type: 'log' }
			} ),
			e => debug( 'failed to send message', e )
		);
	}

	info( message ) {
		this.openSocket.then(
			socket => socket.emit( 'message', { text: message.text, id: uuid(), meta: { forOperator: true } } ),
			e => debug( 'failed to send message', e )
		);
	}

	transcript( timestamp ) {
		return this.openSocket.then( socket => Promise.race( [
			new Promise( ( resolve, reject ) => {
				socket.emit( 'transcript', timestamp || null, ( e, result ) => {
					if ( e ) {
						return reject( new Error( e ) );
					}
					resolve( result );
				} );
			} ),
			new Promise( ( resolve, reject ) => setTimeout( () => {
				reject( Error( 'timeout' ) );
			}, 10000 ) )
		] ) );
	}

}

export default () => new Connection();<|MERGE_RESOLUTION|>--- conflicted
+++ resolved
@@ -81,8 +81,6 @@
 		);
 	}
 
-<<<<<<< HEAD
-
 	/**
 	 * Update chat preferences (locale and groups)
 	 * @param {string} locale representing the user selected locale
@@ -94,26 +92,7 @@
 			e => debug( 'failed to send preferences', e )
 		);
 	}
-  
-	// This is a temporary measure — we want to start sending some events that are
-	// picked up by the staged HUD but not by the production HUD. The only way to do this
-	// now is to send a different event type, and make the staging HUD render this event.
-	// Once the HUD side ships to production, we should delete this function and just use
-	// sendEvent for event messages.
-	sendStagingEvent( message ) {
-		this.openSocket.then(
-			socket => socket.emit( 'message', {
-				text: message,
-				id: uuid(),
-				type: 'customer-event-staging',
-				meta: { forOperator: true, event_type: 'customer-event-staging' }
-			} ),
-			e => debug( 'failed to send message', e )
-		);
-	}
 
-=======
->>>>>>> b564f310
 	sendLog( message ) {
 		this.openSocket.then(
 			socket => socket.emit( 'message', {
