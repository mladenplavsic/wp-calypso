/**
 * External Dependencies
 */
import React from 'react';
import ReactDom from 'react-dom';
import { Provider as ReduxProvider } from 'react-redux';
import page from 'page';

/**
 * Internal Dependencies
 */
import Layout from 'layout';
import LayoutLoggedOut from 'layout/logged-out';
import LayoutJetpack from 'layout/jetpack';
import nuxWelcome from 'layout/nux-welcome';
import translatorInvitation from 'layout/community-translator/invitation-utils';
import { makeLayoutMiddleware } from './shared.js';
import { getCurrentUser } from 'state/current-user/selectors';
import userFactory from 'lib/user';

/**
 * Re-export
 */
export { setSection, setUpLocale } from './shared.js';

const user = userFactory();
<<<<<<< HEAD
const sites = sitesFactory();
const debug = debugFactory( 'calypso:controller' );
const config = require( 'config' );

export const ReduxWrappedLayout = ( { store, primary, secondary, tertiary } ) => {
	if ( 'jetpack' === config( 'project' ) ) {
		return (
			<ReduxProvider store={ store }>
				<LayoutJetpack primary={ primary }
					secondary={ secondary }
					tertiary={ tertiary } />
			</ReduxProvider>
		);
	}
	return (
		<ReduxProvider store={ store }>
			{ getCurrentUser( store.getState() )
				? <Layout primary={ primary }
					secondary={ secondary }
					tertiary={ tertiary }
					user={ user }
					sites={ sites }
					nuxWelcome={ nuxWelcome }
					translatorInvitation={ translatorInvitation }
				/>
				: <LayoutLoggedOut primary={ primary }
					secondary={ secondary }
					tertiary={ tertiary } />
			}
		</ReduxProvider>
	);
}
=======

export const ReduxWrappedLayout = ( { store, primary, secondary, redirectUri } ) => (
	<ReduxProvider store={ store }>
		{ getCurrentUser( store.getState() )
			? <Layout primary={ primary }
				secondary={ secondary }
				user={ user }
				nuxWelcome={ nuxWelcome }
				translatorInvitation={ translatorInvitation }
			/>
			: <LayoutLoggedOut
				primary={ primary }
				secondary={ secondary }
				redirectUri={ redirectUri }
			/>
		}
	</ReduxProvider>
);
>>>>>>> 64fc2fb4

export const makeLayout = makeLayoutMiddleware( ReduxWrappedLayout );

/**
 * Isomorphic routing helper, client side
 *
 * @param { string } route - A route path
 * @param { ...function } middlewares - Middleware to be invoked for route
 *
 * This function is passed to individual sections' controllers via
 * `server/bundler/loader`. Sections are free to either ignore it, or use it
 * instead of directly calling `page` for linking routes and middlewares in
 * order to be also usable for server-side rendering (and isomorphic routing).
 * `clientRouter` then also renders the element tree contained in `context.layout`
 * (or, if that is empty, in `context.primary`) to the respectively corresponding
 * divs.
 */
export function clientRouter( route, ...middlewares ) {
	page( route, ...middlewares, render );
}

export function redirectLoggedIn( context, next ) {
	const currentUser = getCurrentUser( context.store.getState() );

	if ( currentUser ) {
		page.redirect( '/' );
		return;
	}

	next();
}

function render( context ) {
	ReactDom.render(
		context.layout,
		document.getElementById( 'wpcom' )
	);
}<|MERGE_RESOLUTION|>--- conflicted
+++ resolved
@@ -24,40 +24,6 @@
 export { setSection, setUpLocale } from './shared.js';
 
 const user = userFactory();
-<<<<<<< HEAD
-const sites = sitesFactory();
-const debug = debugFactory( 'calypso:controller' );
-const config = require( 'config' );
-
-export const ReduxWrappedLayout = ( { store, primary, secondary, tertiary } ) => {
-	if ( 'jetpack' === config( 'project' ) ) {
-		return (
-			<ReduxProvider store={ store }>
-				<LayoutJetpack primary={ primary }
-					secondary={ secondary }
-					tertiary={ tertiary } />
-			</ReduxProvider>
-		);
-	}
-	return (
-		<ReduxProvider store={ store }>
-			{ getCurrentUser( store.getState() )
-				? <Layout primary={ primary }
-					secondary={ secondary }
-					tertiary={ tertiary }
-					user={ user }
-					sites={ sites }
-					nuxWelcome={ nuxWelcome }
-					translatorInvitation={ translatorInvitation }
-				/>
-				: <LayoutLoggedOut primary={ primary }
-					secondary={ secondary }
-					tertiary={ tertiary } />
-			}
-		</ReduxProvider>
-	);
-}
-=======
 
 export const ReduxWrappedLayout = ( { store, primary, secondary, redirectUri } ) => (
 	<ReduxProvider store={ store }>
@@ -76,7 +42,6 @@
 		}
 	</ReduxProvider>
 );
->>>>>>> 64fc2fb4
 
 export const makeLayout = makeLayoutMiddleware( ReduxWrappedLayout );
 
