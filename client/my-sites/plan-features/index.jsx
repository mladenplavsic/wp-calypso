/**
 * External dependencies
 */
import React, { Component, PropTypes } from 'react';
import { connect } from 'react-redux';
import { map, reduce, noop, compact } from 'lodash';
import page from 'page';
import classNames from 'classnames';
import { localize } from 'i18n-calypso';

/**
 * Internal dependencies
 */
import PlanFeaturesHeader from './header';
import PlanFeaturesItem from './item';
import PlanFeaturesActions from './actions';
import { isCurrentPlanPaid, isCurrentSitePlan, getSitePlan, getSiteSlug } from 'state/sites/selectors';
import { getSignupDependencyStore } from 'state/signup/dependency-store/selectors';
import { isCurrentUserCurrentPlanOwner, getPlansBySiteId } from 'state/sites/plans/selectors';
import { getCurrentUserCurrencyCode } from 'state/current-user/selectors';
import { getPlanDiscountedRawPrice } from 'state/sites/plans/selectors';
import {
	getPlanRawPrice,
	getPlan,
	getPlanSlug,
	getPlanBySlug
} from 'state/plans/selectors';
import {
	isPopular,
	isNew,
	isMonthly,
	getPlanFeaturesObject,
	getPlanClass,
	getMonthlyPlanByYearly,
	PLAN_PERSONAL,
	PLAN_PREMIUM,
	PLAN_BUSINESS,
} from 'lib/plans/constants';
import { isFreePlan } from 'lib/plans';
import {
	getPlanPath,
	canUpgradeToPlan,
	applyTestFiltersToPlansList
} from 'lib/plans';
import { planItem as getCartItemForPlan } from 'lib/cart-values/cart-items';
import Notice from 'components/notice';
import SpinnerLine from 'components/spinner-line';
import FoldableCard from 'components/foldable-card';
import { recordTracksEvent } from 'state/analytics/actions';
import { retargetViewPlans } from 'lib/analytics/ad-tracking';
import { abtest } from 'lib/abtest';

class PlanFeatures extends Component {
	render() {
<<<<<<< HEAD
		const { planProperties, showBigPlanIcon } = this.props;

=======
		const {
			planProperties,
			isInSignupTest
		} = this.props;
>>>>>>> e3181e89
		const tableClasses = classNames( 'plan-features__table',
			`has-${ planProperties.length }-cols` );
		const planClasses = classNames(
			'plan-features',
			{ 'plan-features--signup': isInSignupTest }
		);
		const planWrapperClasses = classNames(
			{ 'plans-wrapper': isInSignupTest }
		);
		let mobileView, planDescriptions;
		let bottomButtons = null;

		if ( ! isInSignupTest ) {
			mobileView = (
				<div className="plan-features__mobile">
					{ this.renderMobileView() }
				</div>
			);

			planDescriptions = (
				<tr>
					{ this.renderPlanDescriptions() }
				</tr>
			);

			bottomButtons = (
				<tr>
					{ this.renderBottomButtons() }
				</tr>
			);
		}

		return (
<<<<<<< HEAD
			<div>
				{ this.renderUpgradeDisabledNotice() }
				<div className={ classNames( 'plan-features__content', { 'has-big-icon': showBigPlanIcon } ) }>
					<div className="plan-features__mobile">
						{ this.renderMobileView() }
					</div>
					<table className={ tableClasses }>
						<tbody>
							<tr>
								{ this.renderPlanHeaders() }
							</tr>
							{
								! showBigPlanIcon &&
								<tr>
									{ this.renderPlanDescriptions() }
								</tr>
							}
							<tr>
								{ this.renderTopButtons() }
							</tr>
=======
			<div className={ planWrapperClasses } ref={ this.setScrollLeft }>
				<div className={ planClasses }>
					{ this.renderUpgradeDisabledNotice() }
					<div className="plan-features__content">
						{ mobileView }
						<table className={ tableClasses }>
							<tbody>
								<tr>
									{ this.renderPlanHeaders() }
								</tr>
								{ planDescriptions }
								<tr>
									{ this.renderTopButtons() }
								</tr>
>>>>>>> e3181e89
								{ this.renderPlanFeatureRows() }
								{ bottomButtons }
							</tbody>
						</table>
					</div>
				</div>
			</div>
		);
	}

	setScrollLeft = ( plansWrapper ) => {
		const {
			isInSignupTest,
			displayJetpackPlans
		} = this.props;

		// center plans
		if ( isInSignupTest && plansWrapper ) {
			displayJetpackPlans
				? plansWrapper.scrollLeft = 150
				: plansWrapper.scrollLeft = 495;
		}
	}

	renderUpgradeDisabledNotice() {
		const { canPurchase, hasPlaceholders, translate } = this.props;

		if ( hasPlaceholders || canPurchase ) {
			return null;
		}

		return (
			<Notice
				className="plan-features__notice"
				showDismiss={ false }
				status="is-info">
				{ translate( 'You need to be the plan owner to manage this site.' ) }
			</Notice>
		);
	}

	renderMobileView() {
		const {
			canPurchase, translate, planProperties, isInSignup, isLandingPage, intervalType, site, basePlansPath, showBigPlanIcon
		} = this.props;

		// move any free plan to last place in mobile view
		let freePlanProperties;
		const reorderedPlans = planProperties.filter( ( properties ) => {
			if ( isFreePlan( properties.planName ) ) {
				freePlanProperties = properties;
				return false;
			}
			return true;
		} );

		if ( freePlanProperties ) {
			reorderedPlans.push( freePlanProperties );
		}

		return map( reorderedPlans, ( properties ) => {
			const {
				available,
				currencyCode,
				current,
				features,
				onUpgradeClick,
				planConstantObj,
				planName,
				popular,
				newPlan,
				relatedMonthlyPlan,
				primaryUpgrade,
				isPlaceholder,
				hideMonthly,
			} = properties;
			const { rawPrice, discountPrice } = properties;
			return (
				<div className="plan-features__mobile-plan" key={ planName }>
					<PlanFeaturesHeader
						current={ current }
						currencyCode={ currencyCode }
						popular={ popular }
						newPlan={ newPlan }
						title={ planConstantObj.getTitle() }
						planType={ planName }
						rawPrice={ rawPrice }
						discountPrice={ discountPrice }
						billingTimeFrame={ planConstantObj.getBillingTimeFrame() }
						hideMonthly={ hideMonthly }
						isPlaceholder={ isPlaceholder }
						intervalType={ intervalType }
						site={ site }
						basePlansPath={ basePlansPath }
						relatedMonthlyPlan={ relatedMonthlyPlan }
<<<<<<< HEAD
						showBigPlanIcon={ showBigPlanIcon }
=======
						isInSignup={ isInSignup }
>>>>>>> e3181e89
					/>
					{
						! showBigPlanIcon &&
						<p className="plan-features__description">
							{ planConstantObj.getDescription( abtest ) }
						</p>
					}
					<PlanFeaturesActions
						canPurchase={ canPurchase }
						className={ getPlanClass( planName ) }
						current={ current }
						primaryUpgrade={ primaryUpgrade }
						available = { available }
						onUpgradeClick={ onUpgradeClick }
						freePlan={ isFreePlan( planName ) }
						isPlaceholder={ isPlaceholder }
						isInSignup={ isInSignup }
						isLandingPage={ isLandingPage }
						isPopular = { popular }
						planName ={ planConstantObj.getTitle() }
					/>
					<FoldableCard
						header={ translate( 'Show features' ) }
						clickableHeader
						compact>
						{ this.renderMobileFeatures( features ) }
					</FoldableCard>
				</div>
			);
		} );
	}

	renderMobileFeatures( features ) {
		return map( features, ( currentFeature, index ) => {
			return this.renderFeatureItem( currentFeature, index );
		} );
	}

	renderPlanHeaders() {
<<<<<<< HEAD
		const { planProperties, intervalType, site, basePlansPath, showBigPlanIcon } = this.props;
=======
		const { planProperties, intervalType, site, basePlansPath, isInSignup, isInSignupTest, siteType } = this.props;
>>>>>>> e3181e89

		return map( planProperties, ( properties ) => {
			const {
				currencyCode,
				current,
				planConstantObj,
				planName,
				popular,
				newPlan,
				relatedMonthlyPlan,
				isPlaceholder,
				hideMonthly
			} = properties;
			const { rawPrice, discountPrice } = properties;
			const classes = classNames( 'plan-features__table-item', 'has-border-top' );
			let audience = planConstantObj.getAudience();

			if ( isInSignupTest ) {
				switch ( siteType ) {
					case 'blog':
						audience = planConstantObj.getBlogAudience();
						break;
					case 'grid':
						audience = planConstantObj.getPortfolioAudience();
						break;
					default:
						audience = planConstantObj.getAudience();
				}
			}

			return (
				<td key={ planName } className={ classes }>
					<PlanFeaturesHeader
						current={ current }
						currencyCode={ currencyCode }
						popular={ popular }
						newPlan={ newPlan }
						title={ planConstantObj.getTitle() }
						audience={ audience }
						planType={ planName }
						rawPrice={ rawPrice }
						discountPrice={ discountPrice }
						billingTimeFrame={ planConstantObj.getBillingTimeFrame() }
						isPlaceholder={ isPlaceholder }
						intervalType={ intervalType }
						site={ site }
						hideMonthly={ hideMonthly }
						basePlansPath={ basePlansPath }
						relatedMonthlyPlan={ relatedMonthlyPlan }
<<<<<<< HEAD
						showBigPlanIcon={ showBigPlanIcon }
=======
						isInSignup={ isInSignup }
						isInSignupTest= { isInSignupTest }
>>>>>>> e3181e89
					/>
				</td>
			);
		} );
	}

	renderPlanDescriptions() {
		const { planProperties } = this.props;

		return map( planProperties, ( properties ) => {
			const {
				planName,
				planConstantObj,
				isPlaceholder
			} = properties;

			const classes = classNames( 'plan-features__table-item', {
				'is-placeholder': isPlaceholder
			} );

			return (
				<td key={ planName } className={ classes }>
					{
						isPlaceholder
							? <SpinnerLine />
							: null
					}

					<p className="plan-features__description">
						{ planConstantObj.getDescription( abtest ) }
					</p>
				</td>
			);
		} );
	}

	renderTopButtons() {
		const { canPurchase, isLandingPage, planProperties, isInSignup, site } = this.props;

		return map( planProperties, ( properties ) => {
			const {
				available,
				current,
				onUpgradeClick,
				planName,
				primaryUpgrade,
				isPlaceholder,
				planConstantObj,
				popular,
			} = properties;

			const classes = classNames(
				'plan-features__table-item',
				'has-border-bottom',
				'is-top-buttons'
			);

			return (
				<td key={ planName } className={ classes }>
					<PlanFeaturesActions
						canPurchase={ canPurchase }
						className={ getPlanClass( planName ) }
						current={ current }
						available = { available }
						primaryUpgrade={ primaryUpgrade }
						planName ={ planConstantObj.getTitle() }
						onUpgradeClick={ onUpgradeClick }
						freePlan={ isFreePlan( planName ) }
						isPlaceholder={ isPlaceholder }
						isPopular = { popular }
						isInSignup={ isInSignup }
						isLandingPage={ isLandingPage }
						manageHref={ `/plans/my-plan/${ site.slug }` }
					/>
				</td>
			);
		} );
	}

	getLongestFeaturesList() {
		const { planProperties } = this.props;

		return reduce( planProperties, ( longest, properties ) => {
			const currentFeatures = Object.keys( properties.features );
			return currentFeatures.length > longest.length
				? currentFeatures
				: longest;
		}, [] );
	}

	renderPlanFeatureRows() {
		const longestFeatures = this.getLongestFeaturesList();
		return map( longestFeatures, ( featureKey, rowIndex ) => {
			return (
				<tr key={ rowIndex } className="plan-features__row">
					{ this.renderPlanFeatureColumns( rowIndex ) }
				</tr>
			);
		} );
	}

	renderFeatureItem( feature, index ) {
		const description = feature.getDescription
					? feature.getDescription( abtest, this.props.domainName )
					: null;
		return (
			<PlanFeaturesItem
				key={ index }
				description={ description }
				hideInfoPopover={ false }
			>
				<span className="plan-features__item-info">
					<span className="plan-features__item-title">{ feature.getTitle() }</span>
				</span>
			</PlanFeaturesItem>
		);
	}

	renderPlanFeatureColumns( rowIndex ) {
		const {
			planProperties,
			selectedFeature
		} = this.props;

		return map( planProperties, ( properties ) => {
			const {
				features,
				planName
			} = properties;

			const featureKeys = Object.keys( features ),
				key = featureKeys[ rowIndex ],
				currentFeature = features[ key ];

			const classes = classNames( 'plan-features__table-item', getPlanClass( planName ), {
				'has-partial-border': rowIndex + 1 < featureKeys.length,
				'is-highlighted': selectedFeature && currentFeature &&
					selectedFeature === currentFeature.getSlug()
			} );

			return (
				currentFeature
					? <td key={ `${ planName }-${ key }` } className={ classes }>
						{ this.renderFeatureItem( currentFeature ) }
					</td>
					: <td key={ `${ planName }-none` } className="plan-features__table-item"></td>
			);
		} );
	}

	renderBottomButtons() {
		const { canPurchase, planProperties, isInSignup, isLandingPage, site } = this.props;

		return map( planProperties, ( properties ) => {
			const {
				available,
				current,
				onUpgradeClick,
				planName,
				primaryUpgrade,
				isPlaceholder,
				planConstantObj,
				popular,
			} = properties;
			const classes = classNames(
				'plan-features__table-item',
				'has-border-bottom',
				'is-bottom-buttons'
			);
			return (
				<td key={ planName } className={ classes }>
					<PlanFeaturesActions
						canPurchase={ canPurchase }
						className={ getPlanClass( planName ) }
						current={ current }
						available = { available }
						primaryUpgrade={ primaryUpgrade }
						planName ={ planConstantObj.getTitle() }
						onUpgradeClick={ onUpgradeClick }
						freePlan={ isFreePlan( planName ) }
						isPlaceholder={ isPlaceholder }
						isInSignup={ isInSignup }
						isLandingPage={ isLandingPage }
						isPopular = { popular }
						manageHref={ `/plans/my-plan/${ site.slug }` }
					/>
				</td>
			);
		} );
	}

	componentWillMount() {
		this.props.recordTracksEvent( 'calypso_wp_plans_test_view' );
		retargetViewPlans();
	}
}

PlanFeatures.propTypes = {
	canPurchase: PropTypes.bool.isRequired,
	onUpgradeClick: PropTypes.func,
	// either you specify the plans prop or isPlaceholder prop
	plans: PropTypes.array,
	planProperties: PropTypes.array,
	isInSignup: PropTypes.bool,
	basePlansPath: PropTypes.string,
	selectedFeature: PropTypes.string,
	intervalType: PropTypes.string,
<<<<<<< HEAD
	site: PropTypes.object,
	showBigPlanIcon: PropTypes.bool,
=======
	isInSignupTest: PropTypes.bool,
	site: PropTypes.object,
	displayJetpackPlans: PropTypes.bool,
>>>>>>> e3181e89
};

PlanFeatures.defaultProps = {
	onUpgradeClick: noop,
	isInSignup: false,
	isInSignupTest: false,
	basePlansPath: null,
	intervalType: 'yearly',
	site: {},
<<<<<<< HEAD
	showBigPlanIcon: false,
=======
	displayJetpackPlans: false,
>>>>>>> e3181e89
};

export default connect(
	( state, ownProps ) => {
		const { isInSignup, placeholder, plans, onUpgradeClick, isLandingPage, site, isInSignupTest } = ownProps;
		const selectedSiteId = site ? site.ID : null;
		const sitePlan = getSitePlan( state, selectedSiteId );
		const sitePlans = getPlansBySiteId( state, selectedSiteId );
		const isPaid = isCurrentPlanPaid( state, selectedSiteId );
		const signupDependencies = getSignupDependencyStore( state );
		const siteType = signupDependencies.designType;
		const canPurchase = ! isPaid || isCurrentUserCurrentPlanOwner( state, selectedSiteId );
		const planProperties = compact(
			map( plans, ( plan ) => {
				let isPlaceholder = false;
				const planConstantObj = applyTestFiltersToPlansList( plan, abtest );
				const planProductId = planConstantObj.getProductId();
				const planObject = getPlan( state, planProductId );
				const isLoadingSitePlans = selectedSiteId && ! sitePlans.hasLoadedFromServer;
				const showMonthly = ! isMonthly( plan );
				const available = isInSignup ? true : canUpgradeToPlan( plan, site ) && canPurchase;
				const relatedMonthlyPlan = showMonthly ? getPlanBySlug( state, getMonthlyPlanByYearly( plan ) ) : null;
				const popular = isPopular( plan ) && ! isPaid;
				const newPlan = isNew( plan ) && ! isPaid;
				const currentPlan = sitePlan && sitePlan.product_slug;
				const showMonthlyPrice = ! relatedMonthlyPlan && showMonthly;
				let planFeatures = getPlanFeaturesObject( planConstantObj.getFeatures( abtest ) );

				if ( placeholder || ! planObject || isLoadingSitePlans ) {
					isPlaceholder = true;
				}

				if ( isInSignupTest ) {
					switch ( siteType ) {
						case 'blog':
							planFeatures = getPlanFeaturesObject( planConstantObj.getBlogSignupFeatures( abtest ) );
							break;
						case 'grid':
							planFeatures = getPlanFeaturesObject( planConstantObj.getPortfolioSignupFeatures( abtest ) );
							break;
						default:
							planFeatures = getPlanFeaturesObject( planConstantObj.getSignupFeatures( abtest ) );
					}
				}

				return {
					isPlaceholder,
					isLandingPage,
					available: available,
					currencyCode: getCurrentUserCurrencyCode( state ),
					current: isCurrentSitePlan( state, selectedSiteId, planProductId ),
					discountPrice: getPlanDiscountedRawPrice( state,
						selectedSiteId,
						plan,
						{
							isMonthly: showMonthlyPrice
						} ),
					features: planFeatures,
					onUpgradeClick: onUpgradeClick
						? () => {
							const planSlug = getPlanSlug( state, planProductId );

							onUpgradeClick( getCartItemForPlan( planSlug ) );
						}
						: () => {
							if ( ! available ) {
								return;
							}

							const selectedSiteSlug = getSiteSlug( state, selectedSiteId );
							page( `/checkout/${ selectedSiteSlug }/${ getPlanPath( plan ) || '' }` );
						},
					planConstantObj,
					planName: plan,
					planObject: planObject,
					popular: popular,
					newPlan: newPlan,
					hideMonthly: false,
					primaryUpgrade: (
						( currentPlan === PLAN_PERSONAL && plan === PLAN_PREMIUM ) ||
						( currentPlan === PLAN_PREMIUM && plan === PLAN_BUSINESS ) ||
						popular,
						newPlan
					),
					rawPrice: getPlanRawPrice( state, planProductId, showMonthlyPrice ),
					relatedMonthlyPlan: relatedMonthlyPlan
				};
			} )
		);

		return {
			canPurchase,
			planProperties,
			siteType
		};
	},
	{
		recordTracksEvent
	}
)( localize( PlanFeatures ) );<|MERGE_RESOLUTION|>--- conflicted
+++ resolved
@@ -52,15 +52,12 @@
 
 class PlanFeatures extends Component {
 	render() {
-<<<<<<< HEAD
-		const { planProperties, showBigPlanIcon } = this.props;
-
-=======
 		const {
 			planProperties,
-			isInSignupTest
+			isInSignupTest,
+			showBigPlanIcon
 		} = this.props;
->>>>>>> e3181e89
+
 		const tableClasses = classNames( 'plan-features__table',
 			`has-${ planProperties.length }-cols` );
 		const planClasses = classNames(
@@ -94,43 +91,20 @@
 		}
 
 		return (
-<<<<<<< HEAD
-			<div>
-				{ this.renderUpgradeDisabledNotice() }
-				<div className={ classNames( 'plan-features__content', { 'has-big-icon': showBigPlanIcon } ) }>
-					<div className="plan-features__mobile">
-						{ this.renderMobileView() }
-					</div>
-					<table className={ tableClasses }>
-						<tbody>
-							<tr>
-								{ this.renderPlanHeaders() }
-							</tr>
-							{
-								! showBigPlanIcon &&
-								<tr>
-									{ this.renderPlanDescriptions() }
-								</tr>
-							}
-							<tr>
-								{ this.renderTopButtons() }
-							</tr>
-=======
 			<div className={ planWrapperClasses } ref={ this.setScrollLeft }>
 				<div className={ planClasses }>
 					{ this.renderUpgradeDisabledNotice() }
-					<div className="plan-features__content">
+					<div className={ classNames( 'plan-features__content', { 'has-big-icon': showBigPlanIcon } ) }>
 						{ mobileView }
 						<table className={ tableClasses }>
 							<tbody>
 								<tr>
 									{ this.renderPlanHeaders() }
 								</tr>
-								{ planDescriptions }
+								{ ! showBigPlanIcon && planDescriptions }
 								<tr>
 									{ this.renderTopButtons() }
 								</tr>
->>>>>>> e3181e89
 								{ this.renderPlanFeatureRows() }
 								{ bottomButtons }
 							</tbody>
@@ -226,11 +200,8 @@
 						site={ site }
 						basePlansPath={ basePlansPath }
 						relatedMonthlyPlan={ relatedMonthlyPlan }
-<<<<<<< HEAD
 						showBigPlanIcon={ showBigPlanIcon }
-=======
 						isInSignup={ isInSignup }
->>>>>>> e3181e89
 					/>
 					{
 						! showBigPlanIcon &&
@@ -270,11 +241,7 @@
 	}
 
 	renderPlanHeaders() {
-<<<<<<< HEAD
-		const { planProperties, intervalType, site, basePlansPath, showBigPlanIcon } = this.props;
-=======
-		const { planProperties, intervalType, site, basePlansPath, isInSignup, isInSignupTest, siteType } = this.props;
->>>>>>> e3181e89
+		const { planProperties, intervalType, site, basePlansPath, isInSignup, isInSignupTest, siteType, showBigPlanIcon } = this.props;
 
 		return map( planProperties, ( properties ) => {
 			const {
@@ -324,12 +291,9 @@
 						hideMonthly={ hideMonthly }
 						basePlansPath={ basePlansPath }
 						relatedMonthlyPlan={ relatedMonthlyPlan }
-<<<<<<< HEAD
 						showBigPlanIcon={ showBigPlanIcon }
-=======
 						isInSignup={ isInSignup }
 						isInSignupTest= { isInSignupTest }
->>>>>>> e3181e89
 					/>
 				</td>
 			);
@@ -537,14 +501,10 @@
 	basePlansPath: PropTypes.string,
 	selectedFeature: PropTypes.string,
 	intervalType: PropTypes.string,
-<<<<<<< HEAD
 	site: PropTypes.object,
 	showBigPlanIcon: PropTypes.bool,
-=======
 	isInSignupTest: PropTypes.bool,
-	site: PropTypes.object,
 	displayJetpackPlans: PropTypes.bool,
->>>>>>> e3181e89
 };
 
 PlanFeatures.defaultProps = {
@@ -554,11 +514,8 @@
 	basePlansPath: null,
 	intervalType: 'yearly',
 	site: {},
-<<<<<<< HEAD
 	showBigPlanIcon: false,
-=======
 	displayJetpackPlans: false,
->>>>>>> e3181e89
 };
 
 export default connect(
