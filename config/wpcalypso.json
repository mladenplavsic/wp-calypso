--- conflicted
+++ resolved
@@ -40,12 +40,6 @@
 		"jetpack/google-analytics": true,
 		"keyboard-shortcuts": true,
 		"mailing-lists/unsubscribe": true,
-<<<<<<< HEAD
-		"manage/ads": true,
-		"manage/ads/jetpack": true,
-=======
-		"manage/add-people": true,
->>>>>>> 3c2029a4
 		"manage/advanced-seo": true,
 		"manage/advanced-seo/custom-title": true,
 		"manage/advanced-seo/preview-nudge": true,
